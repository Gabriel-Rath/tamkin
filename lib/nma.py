--- conflicted
+++ resolved
@@ -528,8 +528,6 @@
             self.transform = Transform(None, atom_division)
 
 
-<<<<<<< HEAD
-
 class VSA(Treatment):
     def __init__(self, subs, svd_threshold=1e-5):
         """Initialize the VSA treatment.
@@ -719,5 +717,3 @@
             atom_division = AtomDivision(envi+subs,[],[])
             self.transform = Transform( numpy.concatenate( (- hessian_e1_es, numpy.identity(len(subs3))),0), atom_division)
 
-=======
->>>>>>> cdf523a0
